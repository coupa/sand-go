--- conflicted
+++ resolved
@@ -1,6 +1,7 @@
 package sand
 
 import (
+	"crypto/tls"
 	"errors"
 	"math"
 	"net/http"
@@ -198,16 +199,10 @@
 func (c *Client) OAuth2TokenWithoutCaching(scopes []string, numRetry int) (token *oauth2.Token, err error) {
 	numRetry = c.tokenRequestRetryCount(numRetry)
 
-<<<<<<< HEAD
-	client := &http.Client{Transport: &http.Transport{
-		TLSClientConfig: &tls.Config{MinVersion: c.SSLMinVersion},
-	}}
-=======
 	transport := http.DefaultTransport.(*http.Transport).Clone()
-	transport.TLSClientConfig.InsecureSkipVerify = c.SkipTLSVerify
+	transport.TLSClientConfig.MinVersion = c.SSLMinVersion
 	client := &http.Client{Transport: transport}
 
->>>>>>> fb883eb2
 	ctx := context.TODO()
 	ctx = context.WithValue(ctx, oauth2.HTTPClient, client)
 
